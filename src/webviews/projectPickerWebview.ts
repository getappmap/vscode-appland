--- conflicted
+++ resolved
@@ -12,12 +12,10 @@
 import { randomBytes } from 'crypto';
 import { COPY_INSTALL_COMMAND, OPEN_VIEW, Telemetry } from '../telemetry';
 import ExtensionState from '../configuration/extensionState';
-<<<<<<< HEAD
 import extensionSettings from '../configuration/extensionSettings';
-=======
 import { LANGUAGE_AGENTS } from '../services/languageResolver';
 import AppMapAgent from '../agent/appMapAgent';
->>>>>>> 3b29acf9
+
 
 const COLUMN = ViewColumn.One;
 
